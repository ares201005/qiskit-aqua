# -*- coding: utf-8 -*-

# This code is part of Qiskit.
#
# (C) Copyright IBM 2019.
#
# This code is licensed under the Apache License, Version 2.0. You may
# obtain a copy of this license in the LICENSE.txt file in the root directory
# of this source tree or at http://www.apache.org/licenses/LICENSE-2.0.
#
# Any modifications or derivative works of this code must retain this
# copyright notice, and modified files need to carry a notice indicating
# that they have been altered from the originals.

from .multi_control_u1_gate import mcu1
from .multi_control_rotation_gates import mcrx, mcry, mcrz
from .multi_control_toffoli_gate import mct
from .multi_control_multi_target_gate import mcmt
from .boolean_logical_gates import logical_and, logical_or
from .controlled_hadamard_gate import ch
<<<<<<< HEAD
from .controlled_ry_gate import cry
=======
from .controlled_ry_gates import cry, mcry
from .relative_phase_toffoli import rccx, rcccx
>>>>>>> 3fe60cfd

__all__ = [
    'mcu1',
    'mcrx',
    'mcry',
    'mcrz',
    'mct',
    'mcmt',
    'logical_and',
    'logical_or',
    'ch',
<<<<<<< HEAD
    'cry'
=======
    'cry',
    'mcry',
    'rccx',
    'rcccx',
>>>>>>> 3fe60cfd
]<|MERGE_RESOLUTION|>--- conflicted
+++ resolved
@@ -18,12 +18,8 @@
 from .multi_control_multi_target_gate import mcmt
 from .boolean_logical_gates import logical_and, logical_or
 from .controlled_hadamard_gate import ch
-<<<<<<< HEAD
 from .controlled_ry_gate import cry
-=======
-from .controlled_ry_gates import cry, mcry
 from .relative_phase_toffoli import rccx, rcccx
->>>>>>> 3fe60cfd
 
 __all__ = [
     'mcu1',
@@ -35,12 +31,7 @@
     'logical_and',
     'logical_or',
     'ch',
-<<<<<<< HEAD
-    'cry'
-=======
     'cry',
-    'mcry',
     'rccx',
-    'rcccx',
->>>>>>> 3fe60cfd
+    'rcccx'
 ]