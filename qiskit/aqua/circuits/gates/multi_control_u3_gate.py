# -*- coding: utf-8 -*-

# This code is part of Qiskit.
#
# (C) Copyright IBM 2018, 2019.
#
# This code is licensed under the Apache License, Version 2.0. You may
# obtain a copy of this license in the LICENSE.txt file in the root directory
# of this source tree or at http://www.apache.org/licenses/LICENSE-2.0.
#
# Any modifications or derivative works of this code must retain this
# copyright notice, and modified files need to carry a notice indicating
# that they have been altered from the originals.
"""
Multiple-Control U3 gate. Not using ancillary qubits.
"""

import logging

from sympy.combinatorics.graycode import GrayCode
from qiskit.circuit import QuantumCircuit, QuantumRegister, Qubit

from qiskit.aqua.utils.controlled_circuit import apply_cu3

logger = logging.getLogger(__name__)


def _apply_mcu3(circuit, theta, phi, lam, ctls, tgt):
    """Apply multi-controlled u3 gate from ctls to tgt with angles theta,
    phi, lam."""

    n = len(ctls)

    gray_code = list(GrayCode(n).generate_gray())
    last_pattern = None

    theta_angle = theta*(1/(2**(n-1)))
    phi_angle = phi*(1/(2**(n-1)))
    lam_angle = lam*(1/(2**(n-1)))

    for pattern in gray_code:
        if not '1' in pattern:
            continue
        if last_pattern is None:
            last_pattern = pattern
        #find left most set bit
        lm_pos = list(pattern).index('1')

        #find changed bit
        comp = [i != j for i, j in zip(pattern, last_pattern)]
        if True in comp:
            pos = comp.index(True)
        else:
            pos = None
        if pos is not None:
            if pos != lm_pos:
                circuit.cx(ctls[pos], ctls[lm_pos])
            else:
                indices = [i for i, x in enumerate(pattern) if x == '1']
                for idx in indices[1:]:
                    circuit.cx(ctls[idx], ctls[lm_pos])
        #check parity
        if pattern.count('1') % 2 == 0:
            #inverse
            apply_cu3(circuit, -theta_angle, phi_angle, lam_angle,
                      ctls[lm_pos], tgt)
        else:
            apply_cu3(circuit, theta_angle, phi_angle, lam_angle,
                      ctls[lm_pos], tgt)
        last_pattern = pattern


def mcu3(self, theta, phi, lam, control_qubits, target_qubit):
    """
    Apply Multiple-Controlled U3 gate

    Args:
        self (QuantumCircuit): The QuantumCircuit object to apply the mcu3 gate on.
        theta (float): angle theta
        phi (float): angle phi
        lam (float): angle lambda
<<<<<<< HEAD
        control_qubits (list((QuantumRegister, int))): The list of control qubits
        target_qubit ((QuantumRegister, int)): The target qubit
=======
        control_qubits (list of Qubit): The list of control qubits
        target_qubit (Qubit): The target qubit
>>>>>>> 0a5e828d
    """
    if isinstance(target_qubit, QuantumRegister) and len(target_qubit) == 1:
        target_qubit = target_qubit[0]
    temp = []

    self._check_qargs(control_qubits)
    temp += control_qubits

    self._check_qargs([target_qubit])
    temp.append(target_qubit)

    self._check_dups(temp)
    n_c = len(control_qubits)
    if n_c == 1:  # cu3
        apply_cu3(self, theta, phi, lam, control_qubits[0], target_qubit)
    else:
        _apply_mcu3(self, theta, phi, lam, control_qubits, target_qubit)


QuantumCircuit.mcu3 = mcu3<|MERGE_RESOLUTION|>--- conflicted
+++ resolved
@@ -79,13 +79,8 @@
         theta (float): angle theta
         phi (float): angle phi
         lam (float): angle lambda
-<<<<<<< HEAD
-        control_qubits (list((QuantumRegister, int))): The list of control qubits
-        target_qubit ((QuantumRegister, int)): The target qubit
-=======
         control_qubits (list of Qubit): The list of control qubits
         target_qubit (Qubit): The target qubit
->>>>>>> 0a5e828d
     """
     if isinstance(target_qubit, QuantumRegister) and len(target_qubit) == 1:
         target_qubit = target_qubit[0]
