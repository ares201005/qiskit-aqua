# -*- coding: utf-8 -*-

# This code is part of Qiskit.
#
# (C) Copyright IBM 2018, 2019.
#
# This code is licensed under the Apache License, Version 2.0. You may
# obtain a copy of this license in the LICENSE.txt file in the root directory
# of this source tree or at http://www.apache.org/licenses/LICENSE-2.0.
#
# Any modifications or derivative works of this code must retain this
# copyright notice, and modified files need to carry a notice indicating
# that they have been altered from the originals.
"""
The Maximum Likelihood Amplitude Estimation algorithm.
"""

import logging
import numpy as np
from scipy.optimize import brute
from scipy.stats import norm, chi2

from qiskit import ClassicalRegister, QuantumRegister, QuantumCircuit
from qiskit.aqua import AquaError

from .ae_algorithm import AmplitudeEstimationAlgorithm

logger = logging.getLogger(__name__)

# pylint: disable=invalid-name


class MaximumLikelihoodAmplitudeEstimation(AmplitudeEstimationAlgorithm):
    """
    This class implements the an quantum amplitude estimation (QAE) algorithm without phase
    estimation, according to https://arxiv.org/abs/1904.10246. In comparison to the original
    QAE algorithm (https://arxiv.org/abs/quant-ph/0005055), this implementation relies solely
    on different powers of the Grover algorithm and does not require ancilla qubits.
    Finally, the estimate is determined via a maximum likelihood estimation, which is why this
    class in named MaximumLikelihoodAmplitudeEstimation.
    """

    CONFIGURATION = {
        'name': 'MaximumLikelihoodAmplitudeEstimation',
        'description': 'Maximum Likelihood Amplitude Estimation',
        'input_schema': {
            '$schema': 'http://json-schema.org/draft-07/schema#',
            'id': 'MaximumLikelihoodAmplitudeEstimation_schema',
            'type': 'object',
            'properties': {
                'log_max_evals': {
                    'type': 'integer',
                    'default': 5,
                    'minimum': 1
                }
            },
            'additionalProperties': False
        },
        'problems': ['uncertainty'],
        'depends': [
            {
                'pluggable_type': 'uncertainty_problem',
                'default': {
                    'name': 'EuropeanCallDelta'
                }
            },
        ],
    }

    def __init__(self, log_max_evals, a_factory=None, q_factory=None, i_objective=None,
                 likelihood_evals=None):
        """
        Initializer.

        Args:
            log_max_evals (int): base-2-logarithm of maximal number of evaluations -
                resulting evaluation schedule will be [A, Q^2^0, ..., Q^2^{max_evals_log-1}]
            a_factory (CircuitFactory): the CircuitFactory subclass object
                representing the problem unitary
            q_factory (CircuitFactory): the CircuitFactory subclass object representing
                an amplitude estimation sample (based on a_factory)
            i_objective (int): index of qubit representing the objective in the uncertainty problem
            likelihood_evals (int): The number of gridpoints for the maximum search
                of the likelihood function
        """
        self.validate(locals())
        super().__init__(a_factory, q_factory, i_objective)

        # get parameters
        self._log_max_evals = log_max_evals
        self._evaluation_schedule = [0] + [2**j for j in range(log_max_evals)]

        self._likelihood_evals = likelihood_evals
        # default number of evaluations is max(10^5, pi/2 * 10^3 * 2^(log_max_evals))
        if likelihood_evals is None:
            default = 10000
            self._likelihood_evals = np.maximum(default, int(np.pi / 2 * 1000 * 2 ** log_max_evals))

        self._circuits = []
        self._ret = {}

<<<<<<< HEAD
    @classmethod
    def init_params(cls, params, algo_input):
        """
        Initialize via parameters dictionary and algorithm input instance.

        Args:
            params (dict): parameters dictionary
            algo_input (AlgorithmInput): Input instance
        Returns:
            MaximumLikelihoodAmplitudeEstimation: instance of this class
        Raises:
            AquaError: input instance not supported
        """
        if algo_input is not None:
            raise AquaError("Input instance not supported.")

        ae_params = params.get(Pluggable.SECTION_KEY_ALGORITHM)
        log_max_evals = ae_params.get('log_max_evals')

        # Set up uncertainty problem. The params can include an uncertainty model
        # type dependent on the uncertainty problem and is this its responsibility
        # to create for itself from the complete params set that is passed to it.
        uncertainty_problem_params = params.get(Pluggable.SECTION_KEY_UNCERTAINTY_PROBLEM)
        uncertainty_problem = get_pluggable_class(
            PluggableType.UNCERTAINTY_PROBLEM,
            uncertainty_problem_params['name']).init_params(params)

        return cls(log_max_evals, uncertainty_problem, q_factory=None)

=======
>>>>>>> 40942fd6
    @property
    def _num_qubits(self):
        """
        Return the number of qubits needed in the circuit.

        Returns:
            int: the total number of qubits
        """
        if self.a_factory is None:  # if A factory is not set, no qubits are specified
            return 0

        num_ancillas = self.q_factory.required_ancillas()
        num_qubits = self.a_factory.num_target_qubits + num_ancillas

        return num_qubits

    def construct_circuits(self, measurement=False):
        """
        Construct the Amplitude Estimation w/o QPE quantum circuits.

        Args:
            measurement (bool): Boolean flag to indicate if measurement
                should be included in the circuits.

        Returns:
            list: a list with the QuantumCircuit objects for the algorithm
        """
        # construct first part of circuit
        q = QuantumRegister(self.a_factory.num_target_qubits, 'q')

        qc_a = QuantumCircuit(q, name='qc_a')

        # get number of ancillas
        num_ancillas = np.maximum(self.a_factory.required_ancillas(),
                                  self.q_factory.required_ancillas())

        q_aux = None
        # pylint: disable=comparison-with-callable
        if num_ancillas > 0:
            q_aux = QuantumRegister(num_ancillas, 'aux')
            qc_a.add_register(q_aux)

        # add classical register if needed
        if measurement:
            c = ClassicalRegister(1)
            qc_a.add_register(c)

        self.a_factory.build(qc_a, q, q_aux)

        self._circuits = []
        for k in self._evaluation_schedule:
            qc_k = qc_a.copy(name='qc_a_q_%s' % k)

            if k != 0:
                self.q_factory.build_power(qc_k, q, k, q_aux)

            if measurement:
                qc_k.measure(q[self.i_objective], c[0])

            self._circuits += [qc_k]

        return self._circuits

    def _evaluate_statevectors(self, statevectors):
        """
        For each statevector, compute the probability that |1> is measured in the objective qubit.

        Args:
            statevectors (Union(list[list[complex]], list[numpy.array]): a list of statevectors

        Returns:
            list[float]: the corresponding probabilities
        """
        probabilities = []
        for sv in statevectors:
            p_k = 0
            for i, a in enumerate(sv):
                p = np.abs(a)**2
                b = ('{0:%sb}' % self._num_qubits).format(i)[::-1]
                if b[self.i_objective] == '1':
                    p_k += p
            probabilities += [p_k]

        return probabilities

    def _get_hits(self):
        """
        Get the good and total counts

        Returns:
            tuple(list, list): a pair of two lists,
                ([1-counts per experiment], [shots per experiment])
        Raises:
            AquaError: if self.run() has not been called yet
        """
        one_hits = []  # h_k: how often 1 has been measured, for a power Q^(m_k)
        all_hits = []  # N_k: how often has been measured at a power Q^(m_k)
        try:
            if self.quantum_instance.is_statevector:
                probabilities = self._evaluate_statevectors(self._ret['statevectors'])
                one_hits = probabilities
                all_hits = np.ones_like(one_hits)

            else:
                for c in self._ret['counts']:
                    one_hits += [c.get('1', 0)]  # return 0 if no key '1' found
                    all_hits += [sum(c.values())]
        except KeyError:
            raise AquaError('Call run() first!')

        return one_hits, all_hits

    def _safe_min(self, array, default=0):
        """
        Returns:
            float: default if array is empty, otherwise numpy.max(array)
        """
        if len(array) == 0:
            return default
        return np.min(array)

    def _safe_max(self, array, default=(np.pi / 2)):
        """
        Returns:
            float: default if array is empty, otherwise numpy.max(array)
        """
        if len(array) == 0:
            return default
        return np.max(array)

    def _compute_fisher_information(self, a=None, num_sum_terms=None, observed=False):
        """
        Compute the Fisher information.

        Args:
            a (float): a
            num_sum_terms (int): num sum terms
            observed (bool): If True, compute the observed Fisher information,
                otherwise the theoretical one

        Returns:
            float: The computed Fisher information, or np.inf if statevector
            simulation was used.
        Raises:
            KeyError: Call run() first!
        """
        # Set the value a. Use `est_a` if provided.
        if a is None:
            try:
                a = self._ret['value']
            except KeyError:
                raise KeyError("Call run() first!")

        # Corresponding angle to the value a (only use real part of 'a')
        theta_a = np.arcsin(np.sqrt(np.real(a)))

        # Get the number of hits (Nk) and one-hits (hk)
        one_hits, all_hits = self._get_hits()

        # Include all sum terms or just up to a certain term?
        evaluation_schedule = self._evaluation_schedule
        if num_sum_terms is not None:
            evaluation_schedule = evaluation_schedule[:num_sum_terms]
            # not necessary since zip goes as far as shortest list:
            # all_hits = all_hits[:num_sum_terms]
            # one_hits = one_hits[:num_sum_terms]

        # Compute the Fisher information
        fisher_information = None
        if observed:
            # Note, that the observed Fisher information is very unreliable in this algorithm!
            d_logL = 0
            for Nk, hk, mk in zip(all_hits, one_hits, evaluation_schedule):
                tan = np.tan((2 * mk + 1) * theta_a)
                d_logL += (2 * mk + 1) * (hk / tan + (Nk - hk) * tan)

            d_logL /= np.sqrt(a * (1 - a))
            fisher_information = d_logL**2 / len(all_hits)

        else:
            fisher_information = \
                1 / (a * (1 - a)) * sum(Nk * (2 * mk + 1)**2 for Nk, mk in zip(all_hits,
                                                                               evaluation_schedule))

        return fisher_information

    def _fisher_confint(self, alpha=0.05, observed=False):
        """
        Compute the alpha confidence interval based on the Fisher information

        Args:
            alpha (float): The level of the confidence interval (< 0.5)
            observed (bool): If True, use observed Fisher information

        Returns:
            float: The alpha confidence interval based on the Fisher information
        Raises:
            AssertionError: Call run() first!
        """
        # Get the (observed) Fisher information
        fisher_information = None
        try:
            fisher_information = self._ret['fisher_information']
        except KeyError:
            raise AssertionError("Call run() first!")

        if observed:
            fisher_information = self._compute_fisher_information(observed=True)

        normal_quantile = norm.ppf(1 - alpha / 2)
        confint = np.real(self._ret['value']) + \
            normal_quantile / np.sqrt(fisher_information) * np.array([-1, 1])
        mapped_confint = [self.a_factory.value_to_estimation(bound) for bound in confint]
        return mapped_confint

    def _likelihood_ratio_confint(self, alpha=0.05, nevals=None):
        """
        Compute the likelihood-ratio confidence interval.

        Args:
            alpha (float): the level of the confidence interval (< 0.5)
            nevals (int): the number of evaluations to find the
                intersection with the loglikelihood function

        Returns:
            float: The alpha-likelihood-ratio confidence interval.
        """
        if nevals is None:
            nevals = self._likelihood_evals

        def loglikelihood(theta, one_counts, all_counts):
            logL = 0
            for i, k in enumerate(self._evaluation_schedule):
                logL += np.log(np.sin((2 * k + 1) * theta) ** 2) * one_counts[i]
                logL += np.log(np.cos((2 * k + 1) * theta) ** 2) * (all_counts[i] - one_counts[i])
            return logL

        one_counts, all_counts = self._get_hits()

        eps = 1e-15  # to avoid invalid value in log
        thetas = np.linspace(0 + eps, np.pi / 2 - eps, nevals)
        values = np.zeros(len(thetas))
        for i, t in enumerate(thetas):
            values[i] = loglikelihood(t, one_counts, all_counts)

        loglik_mle = loglikelihood(self._ret['theta'], one_counts, all_counts)
        chi2_quantile = chi2.ppf(1 - alpha, df=1)
        thres = loglik_mle - chi2_quantile / 2

        # the (outer) LR confidence interval
        above_thres = thetas[values >= thres]

        # it might happen that the `above_thres` array is empty,
        # to still provide a valid result use safe_min/max which
        # then yield [0, pi/2]
        confint = [self._safe_min(above_thres, default=0),
                   self._safe_max(above_thres, default=(np.pi / 2))]
        mapped_confint = [self.a_factory.value_to_estimation(np.sin(bound)**2) for bound in confint]

        return mapped_confint

    def confidence_interval(self, alpha, kind='fisher'):
        """
        Proxy calling the correct method to compute the confidence interval,
        according to the value of `kind`
        """
        # check if AE did run already
        if 'estimation' not in self._ret.keys():
            raise AquaError('Call run() first!')

        # if statevector simulator the estimate is exact
        if self._quantum_instance.is_statevector:
            return 2 * [self._ret['estimation']]

        if kind in ['likelihood_ratio', 'lr']:
            return self._likelihood_ratio_confint(alpha)

        if kind in ['fisher', 'fi']:
            return self._fisher_confint(alpha, observed=False)

        if kind in ['observed_fisher', 'observed_information', 'oi']:
            return self._fisher_confint(alpha, observed=True)

        raise NotImplementedError('CI `{}` is not implemented.'.format(kind))

    def _compute_mle_safe(self):
        """
        Compute the MLE via a grid-search. This is a stable approach if
        sufficient gridpoints are used (usually > 10'000).
        """
        one_hits, all_hits = self._get_hits()

        # search range
        eps = 1e-15  # to avoid invalid value in log
        search_range = [0 + eps, np.pi / 2 - eps]

        def loglikelihood(theta):
            # logL contains the first `it` terms of the full loglikelihood
            logL = 0
            for i, k in enumerate(self._evaluation_schedule):
                logL += np.log(np.sin((2 * k + 1) * theta) ** 2) * one_hits[i]
                logL += np.log(np.cos((2 * k + 1) * theta) ** 2) * (all_hits[i] - one_hits[i])
            return -logL

        est_theta = brute(loglikelihood, [search_range], Ns=self._likelihood_evals)[0]
        return est_theta

    def _run_mle(self):
        """
        Compute the maximum likelihood estimator (MLE) for the angle theta, based on which the
        final result of this algorithm is computed.

        Returns:
            float: the MLE for the angle theta, related to the amplitude a via a = sin^2(theta)
        """
        # TODO implement a **reliable**, fast method to find the maximum of the likelihood function
        return self._compute_mle_safe()

    def _run(self):
        # check if A factory has been set
        if self.a_factory is None:
            raise AquaError("a_factory must be set!")

        if self._quantum_instance.is_statevector:

            # run circuit on statevector simulator
            self.construct_circuits(measurement=False)
            ret = self._quantum_instance.execute(self._circuits)

            # get statevectors and construct MLE input
            statevectors = [np.asarray(ret.get_statevector(circuit)) for circuit in self._circuits]
            self._ret['statevectors'] = statevectors

        else:
            # run circuit on QASM simulator
            self.construct_circuits(measurement=True)
            ret = self._quantum_instance.execute(self._circuits)

            # get counts and construct MLE input
            self._ret['counts'] = [ret.get_counts(circuit) for circuit in self._circuits]

        # run maximum likelihood estimation and construct results
        self._ret['theta'] = self._run_mle()
        self._ret['value'] = np.sin(self._ret['theta'])**2
        self._ret['estimation'] = self.a_factory.value_to_estimation(self._ret['value'])
        self._ret['fisher_information'] = self._compute_fisher_information()

        confidence_interval = self._fisher_confint(alpha=0.05)
        self._ret['95%_confidence_interval'] = confidence_interval

        return self._ret<|MERGE_RESOLUTION|>--- conflicted
+++ resolved
@@ -40,33 +40,6 @@
     class in named MaximumLikelihoodAmplitudeEstimation.
     """
 
-    CONFIGURATION = {
-        'name': 'MaximumLikelihoodAmplitudeEstimation',
-        'description': 'Maximum Likelihood Amplitude Estimation',
-        'input_schema': {
-            '$schema': 'http://json-schema.org/draft-07/schema#',
-            'id': 'MaximumLikelihoodAmplitudeEstimation_schema',
-            'type': 'object',
-            'properties': {
-                'log_max_evals': {
-                    'type': 'integer',
-                    'default': 5,
-                    'minimum': 1
-                }
-            },
-            'additionalProperties': False
-        },
-        'problems': ['uncertainty'],
-        'depends': [
-            {
-                'pluggable_type': 'uncertainty_problem',
-                'default': {
-                    'name': 'EuropeanCallDelta'
-                }
-            },
-        ],
-    }
-
     def __init__(self, log_max_evals, a_factory=None, q_factory=None, i_objective=None,
                  likelihood_evals=None):
         """
@@ -99,38 +72,6 @@
         self._circuits = []
         self._ret = {}
 
-<<<<<<< HEAD
-    @classmethod
-    def init_params(cls, params, algo_input):
-        """
-        Initialize via parameters dictionary and algorithm input instance.
-
-        Args:
-            params (dict): parameters dictionary
-            algo_input (AlgorithmInput): Input instance
-        Returns:
-            MaximumLikelihoodAmplitudeEstimation: instance of this class
-        Raises:
-            AquaError: input instance not supported
-        """
-        if algo_input is not None:
-            raise AquaError("Input instance not supported.")
-
-        ae_params = params.get(Pluggable.SECTION_KEY_ALGORITHM)
-        log_max_evals = ae_params.get('log_max_evals')
-
-        # Set up uncertainty problem. The params can include an uncertainty model
-        # type dependent on the uncertainty problem and is this its responsibility
-        # to create for itself from the complete params set that is passed to it.
-        uncertainty_problem_params = params.get(Pluggable.SECTION_KEY_UNCERTAINTY_PROBLEM)
-        uncertainty_problem = get_pluggable_class(
-            PluggableType.UNCERTAINTY_PROBLEM,
-            uncertainty_problem_params['name']).init_params(params)
-
-        return cls(log_max_evals, uncertainty_problem, q_factory=None)
-
-=======
->>>>>>> 40942fd6
     @property
     def _num_qubits(self):
         """
