--- conflicted
+++ resolved
@@ -149,7 +149,6 @@
                          quantum_instance=quantum_instance)
         self._ret = None
         self._eval_time = None
-<<<<<<< HEAD
         self._eval_count = 0
  
         #self._optimizer.set_max_evals_grouped(max_evals_grouped)
@@ -159,10 +158,8 @@
         #    self._initial_point = var_form.preferred_init_points
         #    print('test-zy(VQE): initial_point=', self._initial_point)
         #self._operator = operator
-=======
         self._optimizer.set_max_evals_grouped(max_evals_grouped)
         self._callback = callback
->>>>>>> 32f3161a
 
         if operator is not None:
             self.operator = operator
@@ -170,7 +167,6 @@
 
         self._eval_count = 0
         logger.info(self.print_settings())
-<<<<<<< HEAD
         self._var_form_params = None
         if self.var_form is not None:
             self._var_form_params = ParameterVector('θ', self.var_form.num_parameters)
@@ -186,8 +182,6 @@
             for aux_op in aux_operators:
                 aux_ops.append(aux_op)
         self.aux_operators = aux_ops
-=======
->>>>>>> 32f3161a
 
 
     @property
@@ -475,7 +469,6 @@
         param_bindings = dict(zip(self._var_form_params, parameter_sets.transpose().tolist()))
 
         start_time = time()
-<<<<<<< HEAD
 
         #print('test-zy: call quantum_instance.execulte')
         result = self._quantum_instance.execute(to_be_simulated_circuits,
@@ -506,7 +499,6 @@
         return mean_energy if len(mean_energy) > 1 else mean_energy[0]
 
     def get_optimal_cost(self):
-=======
         sampled_expect_op = self._circuit_sampler.convert(self._expect_op, params=param_bindings)
         means = np.real(sampled_expect_op.eval())
 
@@ -527,7 +519,6 @@
 
     def get_optimal_cost(self) -> float:
         """Get the minimal cost or energy found by the VQE."""
->>>>>>> 32f3161a
         if 'opt_params' not in self._ret:
             raise AquaError("Cannot return optimal cost before running the "
                             "algorithm to find optimal params.")
