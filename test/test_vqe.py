--- conflicted
+++ resolved
@@ -109,15 +109,9 @@
         init_state = Zero(num_qubits)
         var_form = RY(num_qubits, 3, initial_state=init_state)
         optimizer = L_BFGS_B()
-<<<<<<< HEAD
-        algo = VQE(self.algo_input.qubit_op, var_form, optimizer, 'matrix')
-        quantum_instance = QuantumInstance(backend)
-        result = algo.run(quantum_instance)
-=======
         algo = VQE(self.algo_input.qubit_op, var_form, optimizer, 'matrix', batch_mode=batch_mode)
         algo.setup_quantum_backend(backend=backend)
         result = algo.run()
->>>>>>> 4a4a21c5
         self.assertAlmostEqual(result['energy'], -1.85727503)
 
 
